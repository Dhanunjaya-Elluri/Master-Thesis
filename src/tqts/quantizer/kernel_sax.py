--- conflicted
+++ resolved
@@ -19,8 +19,6 @@
 from sklearn.neighbors import KernelDensity
 
 from tqts.utils.quantizer_utils import calculate_quantile_levels, find_symbol
-
-root_path = Path(__file__).parent.parent.parent
 
 
 class KernelSAX:
@@ -296,11 +294,7 @@
         plt.tight_layout()
 
         # Save the plot to root_path/images
-<<<<<<< HEAD
         plt.savefig(path + filename, dpi=300)
-=======
-        plt.savefig(path + "ksax_with_lloyd.png", dpi=300)
->>>>>>> a0c82f0e
         print(f"Plot saved to {path}")
 
     def plot_with_quantiles(self, path: str, filename: str) -> None:
@@ -372,9 +366,5 @@
         ax1.legend(loc="upper left", bbox_to_anchor=(1.05, 1), title="Quantiles")
         plt.tight_layout()
         # save the plot to root_path/images
-<<<<<<< HEAD
         plt.savefig(path + filename, dpi=300)
-=======
-        plt.savefig(path + "ksax_with_quantiles.png", dpi=300)
->>>>>>> a0c82f0e
         print(f"Plot saved to {path}")