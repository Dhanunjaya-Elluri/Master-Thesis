--- conflicted
+++ resolved
@@ -126,30 +126,9 @@
                         lambda t: t * self.density_func(t), bi, bi_plus_1
                     )[0]
                     denominator = integrate.quad(self.density_func, bi, bi_plus_1)[0]
-<<<<<<< HEAD
-                    codewords[i] = (
-                        numerator / denominator if denominator != 0 else 0
-                    )  # Avoid division by zero
-
-            # Compute delta and see if it decreases
-            boundaries_delta = np.abs(boundaries[1:-1] - boundaries_before).mean()
-            codewords_delta = np.abs(codewords - codewords_before).mean()
-
-            if self.verbose:
-                print(
-                    f"Epoch {epoch + 1}: Boundaries delta: {boundaries_delta:.10f}, "
-                    f"Codewords delta: {codewords_delta:.10f}"
-                )
-
-            # Check stopping criteria
-            if boundaries_delta == 0 and codewords_delta == 0:
-                logger.info("Stopping criteria reached. Terminating training.")
-                break
-=======
                 except Exception as e:
                     print(f"Integration Failed: {e}")
                     raise e
->>>>>>> a0c82f0e
 
             self.codewords[i] = numerator / denominator if denominator != 0 else 0
 
