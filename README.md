--- conflicted
+++ resolved
@@ -31,13 +31,12 @@
 
 To reproduce the experiments and analyses conducted in this thesis, follow these steps:
 
-Clone this repository:
-`git clone https://github.com/Dhanunjaya-Elluri/master-thesis.git`
+1. Clone this repository: <br>
+    `git clone https://github.com/Dhanunjaya-Elluri/master-thesis.git`
 
-Install the required dependencies in editable mode: 
 
-Run
-`pip install -e .`
+2. Run to install the required dependencies: <br>
+    `pip install -e .`
 
 ## Usage
 ```python
@@ -59,7 +58,6 @@
 ```
 
 ## Results
-<<<<<<< HEAD
 This will save the alphabets and the corresponding boundaries/quantiles in the specified path. The plots and alphabets are saved in the following format:
 
 
@@ -92,22 +90,6 @@
     </td>
   </tr>
 </table>
-=======
-This will save the alphabets and the corresponding boundaries/quantiles in the specified path. The alphabets are saved in the following format:
-1. Alphabets obtained from lloyd-max quantizer
-```
-A A A A A A B A B B C B C C E C D E F C D E G D F G H F G H I G H I J H H I K H I J L I J K L J
-```
-
-2. Alphabets obtained from quantile estimation
-```
-A A B A A B C A B C D B C D E D D E F D D F G E F G H F G H I G H I J H H I K H I J K I J K K J
-```
-
-The plots are saved as follows:
-![Kernel SAX with Lloyd's Algorithm](./images/ksax_with_lloyd.png)
-![Kernel SAX with Quantile Estimation](./images/ksax_with_quantiles.png)
->>>>>>> a0c82f0e
 
 ## References
 
